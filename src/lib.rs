--- conflicted
+++ resolved
@@ -237,11 +237,6 @@
 
         // get latest timestamp for this key (if already exists in db)
         // and drop incoming sample if older
-<<<<<<< HEAD
-        if let Some(old_ts) = get_timestamp(db, key)? {
-            if change.timestamp < old_ts {
-                debug!("{} on {} dropped: out-of-date", change.kind, change.path);
-=======
         let sample_ts = sample.timestamp.unwrap_or_else(new_reception_timestamp);
         if let Some(old_ts) = get_timestamp(db, key)? {
             if sample_ts < old_ts {
@@ -249,7 +244,6 @@
                     "{} on {} dropped: out-of-date",
                     sample.kind, sample.key_expr
                 );
->>>>>>> f15ed5a2
                 return Ok(());
             }
         }
@@ -259,11 +253,7 @@
             SampleKind::Put => {
                 if !self.read_only {
                     // put payload and data_info in DB
-<<<<<<< HEAD
-                    put_kv(db, key, payload, encoding, change.timestamp)
-=======
                     put_kv(db, key, sample.value, sample_ts)
->>>>>>> f15ed5a2
                 } else {
                     warn!("Received PUT for read-only DB on {:?} - ignored", key);
                     Ok(())
@@ -272,11 +262,7 @@
             SampleKind::Delete => {
                 if !self.read_only {
                     // delete file
-<<<<<<< HEAD
-                    delete_kv(db, key, change.timestamp)
-=======
                     delete_kv(db, key, sample_ts)
->>>>>>> f15ed5a2
                 } else {
                     warn!("Received DELETE for read-only DB on {:?} - ignored", key);
                     Ok(())
@@ -308,17 +294,6 @@
         let db = db_cell.as_ref().unwrap();
 
         // Get all matching keys/values
-<<<<<<< HEAD
-        let mut kvs: Vec<(String, Vec<u8>, ZInt, Timestamp)> = Vec::with_capacity(path_exprs.len());
-        for path_expr in path_exprs {
-            if path_expr.contains('*') {
-                find_matching_kv(db, path_expr, &mut kvs);
-            } else {
-                // path_expr correspond to 1 key. Get it.
-                match get_kv(db, path_expr) {
-                    Ok(Some((payload, encoding, timestamp))) => {
-                        kvs.push((path_expr.into(), payload, encoding, timestamp))
-=======
         let mut kvs: Vec<(String, Value, Timestamp)> = Vec::with_capacity(sub_selectors.len());
         for sub_selector in sub_selectors {
             if sub_selector.contains('*') {
@@ -328,7 +303,6 @@
                 match get_kv(db, sub_selector) {
                     Ok(Some((value, timestamp))) => {
                         kvs.push((sub_selector.into(), value, timestamp))
->>>>>>> f15ed5a2
                     }
                     Ok(None) => (), // key not found, do nothing
                     Err(e) => warn!(
